<<<<<<< HEAD
import { useQuery, useQueryClient } from "@tanstack/react-query";
import { supabase } from "@/integrations/supabase/client";
import { useNavigate } from "react-router-dom";
import { useEffect, useMemo } from "react";
import { getProjectInvoices } from "@/services/invoiceService";
import { Database } from "@/integrations/supabase/database.types";
=======
>>>>>>> bce8cc15

import { useQuery } from '@tanstack/react-query';
import { supabase } from '@/integrations/supabase/client';
import { useProjectSubscriptions } from './project/useProjectSubscriptions';
import { useProjectData } from './project/useProjectData';
import { useProjectExpenses } from './project/useProjectExpenses';
import { ClientProject, UserRole } from '@/types/project-types';

export function useProjectDashboard(projectId: string | undefined) {
  // Set up real-time subscriptions
  useProjectSubscriptions(projectId);

<<<<<<< HEAD
    // Subscribe to milestone changes for this project
    const milestonesChannel = supabase
      .channel(`milestones-${projectId}`)
      .on('postgres_changes', {
        event: '*',
        schema: 'public',
        table: 'milestones',
        filter: `project_id=eq.${projectId}`
      }, (payload) => {
        console.log('Milestone change received:', payload);
        queryClient.invalidateQueries({ queryKey: ['project', projectId] });
      })
      .subscribe((status) => {
        console.log('Milestones subscription status:', status);
      });

    // Subscribe to invoice changes for this project
    const invoicesChannel = supabase
      .channel(`invoices-${projectId}`)
      .on('postgres_changes', {
        event: '*',
        schema: 'public',
        table: 'invoices',
        filter: `project_id=eq.${projectId}`
      }, (payload) => {
        console.log('Invoice change received:', payload);
        queryClient.invalidateQueries({ queryKey: ['project', projectId] });
      })
      .subscribe((status) => {
        console.log('Invoices subscription status:', status);
      });

    // Clean up subscriptions on unmount
    return () => {
      console.log('Cleaning up project dashboard subscriptions');
      supabase.removeChannel(projectChannel);
      supabase.removeChannel(milestonesChannel);
      supabase.removeChannel(invoicesChannel);
    };
  }, [projectId, queryClient]);

  const { data: project, isLoading: isProjectLoading } = useQuery({
    queryKey: ['project', projectId],
    queryFn: async () => {
      if (!projectId) return null;

      // Type-safe query approach without using 'as any'
      const { data, error } = await supabase
        .from('projects')
        .select(`
          id,
          name,
          description,
          address,
          status,
          owner_user_id,
          contractor_id,
          pm_user_id,
          gc_account_id,
          created_at,
          updated_at,
          milestones(*)
        `)
        .eq('id', projectId)
        .single();

      if (error) {
        console.error('Error fetching project:', error);
        return null;
      }

      // Ensure the address property is always present to satisfy ClientProject type
      return {
        ...data,
        address: data.address || ''
      };
    },
    enabled: !!projectId,
  });
=======
  // Fetch project data
  const { project, isLoading: isProjectLoading, permissionError } = useProjectData(projectId);
  
  // Fetch expenses
  const { homeownerExpenses, gcExpenses, isLoadingExpenses } = useProjectExpenses(projectId);
>>>>>>> bce8cc15

  // Fetch user role
  const { data: userRole } = useQuery({
    queryKey: ['userRole'],
    queryFn: async () => {
      try {
        const { data: { user } } = await supabase.auth.getUser();
        if (!user) return null;

        // Use REST API to avoid TypeScript errors
        const response = await fetch(`${import.meta.env.VITE_SUPABASE_URL}/rest/v1/profiles?id=eq.${user.id}&select=role,gc_account_id`, {
          headers: {
            'apikey': import.meta.env.VITE_SUPABASE_ANON_KEY || '',
            'Authorization': `Bearer ${import.meta.env.VITE_SUPABASE_ANON_KEY || ''}`,
            'Content-Type': 'application/json'
          }
        });
        
        if (!response.ok) {
          console.error('Error fetching user role via REST API:', response.statusText);
          return null;
        }
        
        const data = await response.json();
        const userProfile = data[0] || {};
        
        console.log('Current user role:', userProfile?.role);
        return { role: userProfile?.role as UserRole, gc_account_id: userProfile?.gc_account_id };
      } catch (error) {
        console.error('Error fetching user role:', error);
        return null;
      }
    }
  });

  // Check if user has admin rights
  const hasAdminRights = 
    userRole?.role === 'platform_admin' || 
    userRole?.role === 'gc_admin';

  // Fetch project invoices
  const { data: invoices = [], isLoading: isInvoicesLoading } = useQuery({
    queryKey: ['project-invoices', projectId],
    queryFn: async () => {
      if (!projectId || permissionError) return [];
      
      try {
        // Use REST API to avoid TypeScript errors with invoices table
        const response = await fetch(`${import.meta.env.VITE_SUPABASE_URL}/rest/v1/invoices?project_id=eq.${projectId}`, {
          headers: {
            'apikey': import.meta.env.VITE_SUPABASE_ANON_KEY || '',
            'Authorization': `Bearer ${import.meta.env.VITE_SUPABASE_ANON_KEY || ''}`,
            'Content-Type': 'application/json'
          }
        });
        
        if (!response.ok) {
          console.error('Error fetching project invoices via REST API');
          return [];
        }
        
        const data = await response.json();
        return data || [];
      } catch (error) {
<<<<<<< HEAD
        console.error('Error fetching homeowner expenses:', error);
        
        // Return empty array as fallback
        return [];
      }
    },
    enabled: !!userRole && !!projectId && projectId.trim() !== '',
  });

  const { data: gcExpenses = [], isLoading: isGCExpensesLoading } = useQuery({
    queryKey: ['gc-expenses', projectId],
    queryFn: async () => {
      if (!projectId) return [];

      const { data, error } = await supabase
        .from('expenses')
        .select(`
          id,
          project_id,
          name,
          payee,
          amount,
          amount_due,
          expense_date,
          expense_type,
          payment_status,
          expense_number,
          notes,
          created_at,
          updated_at,
          project:project_id(name),
          payments(
            id,
            amount,
            payment_date,
            status
          )
        `)
        .eq('project_id', projectId);

      if (error) {
        console.error('Error fetching GC expenses:', error);
        return [];
      }

      // Filter expenses based on user role without accessing non-existent properties
      if (userRole?.role === 'contractor') {
        return data.filter(expense => {
          // Avoid accessing non-existent properties
          return true; // For now, include all expenses for contractor
        }) || [];
      }

      return data || [];
    },
    enabled: !!userRole && !!projectId,
  });

  // Fetch project invoices separately
  const { data: projectInvoices = [], isLoading: isInvoicesLoading } = useQuery({
    queryKey: ['project-invoices', projectId],
    queryFn: async () => {
      if (!projectId) return [];
      
      try {
        // Use the invoiceService function we implemented earlier
        const invoices = await getProjectInvoices(projectId);
        return invoices || [];
      } catch (error) {
=======
>>>>>>> bce8cc15
        console.error('Error fetching project invoices:', error);
        return [];
      }
    },
    enabled: !!projectId && !permissionError
  });

  // Create a proper ClientProject object with all required fields
  const clientProject: ClientProject | null = project ? {
    ...project,
    address: project.address || '',
    status: project.status || 'draft',
    milestones: Array.isArray(project.milestones) ? project.milestones : [],
    expenses: gcExpenses
  } : null;

  return {
    project: clientProject,
    homeownerExpenses,
    gcExpenses,
    userRole: userRole?.role,
    hasAdminRights,
    isLoading: isProjectLoading || isLoadingExpenses || isInvoicesLoading,
    invoices,
    permissionError
  };
}<|MERGE_RESOLUTION|>--- conflicted
+++ resolved
@@ -1,13 +1,3 @@
-<<<<<<< HEAD
-import { useQuery, useQueryClient } from "@tanstack/react-query";
-import { supabase } from "@/integrations/supabase/client";
-import { useNavigate } from "react-router-dom";
-import { useEffect, useMemo } from "react";
-import { getProjectInvoices } from "@/services/invoiceService";
-import { Database } from "@/integrations/supabase/database.types";
-=======
->>>>>>> bce8cc15
-
 import { useQuery } from '@tanstack/react-query';
 import { supabase } from '@/integrations/supabase/client';
 import { useProjectSubscriptions } from './project/useProjectSubscriptions';
@@ -19,93 +9,11 @@
   // Set up real-time subscriptions
   useProjectSubscriptions(projectId);
 
-<<<<<<< HEAD
-    // Subscribe to milestone changes for this project
-    const milestonesChannel = supabase
-      .channel(`milestones-${projectId}`)
-      .on('postgres_changes', {
-        event: '*',
-        schema: 'public',
-        table: 'milestones',
-        filter: `project_id=eq.${projectId}`
-      }, (payload) => {
-        console.log('Milestone change received:', payload);
-        queryClient.invalidateQueries({ queryKey: ['project', projectId] });
-      })
-      .subscribe((status) => {
-        console.log('Milestones subscription status:', status);
-      });
-
-    // Subscribe to invoice changes for this project
-    const invoicesChannel = supabase
-      .channel(`invoices-${projectId}`)
-      .on('postgres_changes', {
-        event: '*',
-        schema: 'public',
-        table: 'invoices',
-        filter: `project_id=eq.${projectId}`
-      }, (payload) => {
-        console.log('Invoice change received:', payload);
-        queryClient.invalidateQueries({ queryKey: ['project', projectId] });
-      })
-      .subscribe((status) => {
-        console.log('Invoices subscription status:', status);
-      });
-
-    // Clean up subscriptions on unmount
-    return () => {
-      console.log('Cleaning up project dashboard subscriptions');
-      supabase.removeChannel(projectChannel);
-      supabase.removeChannel(milestonesChannel);
-      supabase.removeChannel(invoicesChannel);
-    };
-  }, [projectId, queryClient]);
-
-  const { data: project, isLoading: isProjectLoading } = useQuery({
-    queryKey: ['project', projectId],
-    queryFn: async () => {
-      if (!projectId) return null;
-
-      // Type-safe query approach without using 'as any'
-      const { data, error } = await supabase
-        .from('projects')
-        .select(`
-          id,
-          name,
-          description,
-          address,
-          status,
-          owner_user_id,
-          contractor_id,
-          pm_user_id,
-          gc_account_id,
-          created_at,
-          updated_at,
-          milestones(*)
-        `)
-        .eq('id', projectId)
-        .single();
-
-      if (error) {
-        console.error('Error fetching project:', error);
-        return null;
-      }
-
-      // Ensure the address property is always present to satisfy ClientProject type
-      return {
-        ...data,
-        address: data.address || ''
-      };
-    },
-    enabled: !!projectId,
-  });
-=======
   // Fetch project data
   const { project, isLoading: isProjectLoading, permissionError } = useProjectData(projectId);
   
   // Fetch expenses
   const { homeownerExpenses, gcExpenses, isLoadingExpenses } = useProjectExpenses(projectId);
->>>>>>> bce8cc15
 
   // Fetch user role
   const { data: userRole } = useQuery({
@@ -170,78 +78,6 @@
         const data = await response.json();
         return data || [];
       } catch (error) {
-<<<<<<< HEAD
-        console.error('Error fetching homeowner expenses:', error);
-        
-        // Return empty array as fallback
-        return [];
-      }
-    },
-    enabled: !!userRole && !!projectId && projectId.trim() !== '',
-  });
-
-  const { data: gcExpenses = [], isLoading: isGCExpensesLoading } = useQuery({
-    queryKey: ['gc-expenses', projectId],
-    queryFn: async () => {
-      if (!projectId) return [];
-
-      const { data, error } = await supabase
-        .from('expenses')
-        .select(`
-          id,
-          project_id,
-          name,
-          payee,
-          amount,
-          amount_due,
-          expense_date,
-          expense_type,
-          payment_status,
-          expense_number,
-          notes,
-          created_at,
-          updated_at,
-          project:project_id(name),
-          payments(
-            id,
-            amount,
-            payment_date,
-            status
-          )
-        `)
-        .eq('project_id', projectId);
-
-      if (error) {
-        console.error('Error fetching GC expenses:', error);
-        return [];
-      }
-
-      // Filter expenses based on user role without accessing non-existent properties
-      if (userRole?.role === 'contractor') {
-        return data.filter(expense => {
-          // Avoid accessing non-existent properties
-          return true; // For now, include all expenses for contractor
-        }) || [];
-      }
-
-      return data || [];
-    },
-    enabled: !!userRole && !!projectId,
-  });
-
-  // Fetch project invoices separately
-  const { data: projectInvoices = [], isLoading: isInvoicesLoading } = useQuery({
-    queryKey: ['project-invoices', projectId],
-    queryFn: async () => {
-      if (!projectId) return [];
-      
-      try {
-        // Use the invoiceService function we implemented earlier
-        const invoices = await getProjectInvoices(projectId);
-        return invoices || [];
-      } catch (error) {
-=======
->>>>>>> bce8cc15
         console.error('Error fetching project invoices:', error);
         return [];
       }
@@ -260,12 +96,12 @@
 
   return {
     project: clientProject,
+    isLoading: isProjectLoading || isLoadingExpenses || isInvoicesLoading,
     homeownerExpenses,
     gcExpenses,
+    invoices,
+    hasAdminRights,
     userRole: userRole?.role,
-    hasAdminRights,
-    isLoading: isProjectLoading || isLoadingExpenses || isInvoicesLoading,
-    invoices,
     permissionError
   };
 }