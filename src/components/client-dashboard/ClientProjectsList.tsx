--- conflicted
+++ resolved
@@ -6,12 +6,8 @@
 import { Card, CardContent, CardHeader, CardTitle } from "@/components/ui/card";
 import { useToast } from "@/components/ui/use-toast";
 import { linkClientToUser } from "@/utils/client-utils";
-<<<<<<< HEAD
-import { Alert, AlertDescription } from "@/components/ui/alert";
-=======
 import { Alert, AlertDescription, AlertTitle } from "@/components/ui/alert";
 import { AlertCircle } from "lucide-react";
->>>>>>> f8c8a0a1
 import axios from "axios";
 
 interface Project {
@@ -44,43 +40,16 @@
         setLoading(true);
         setDataState('loading');
         
-<<<<<<< HEAD
-        // Fetch projects using our mock API
-        const response = await axios.get('/api/client/projects');
-        const projectsData = response.data;
-        
-        console.log('Projects data from API:', projectsData);
-        
-        if (!projectsData || projectsData.length === 0) {
-          console.log('No projects found');
-          setProjects([]);
-=======
         // Get current user first
         const { data: { user } } = await supabase.auth.getUser();
         if (!user) {
           console.error('No authenticated user found');
           setDataState('error');
           setError('No authenticated user found. Please sign in again.');
->>>>>>> f8c8a0a1
           setLoading(false);
           return;
         }
         
-<<<<<<< HEAD
-        // Set the projects
-        setProjects(projectsData || []);
-        
-        // Try to get client info
-        const { data: { user } } = await supabase.auth.getUser();
-        if (user) {
-          const { data: clientData } = await supabase
-            .from('clients')
-            .select('*')
-            .eq('user_id', user.id)
-            .single();
-            
-          setClient(clientData);
-=======
         console.log('Current user:', user.email);
         
         // Try to find or create client record
@@ -129,7 +98,6 @@
           } else {
             setDataState('empty');
           }
->>>>>>> f8c8a0a1
         }
         
         setLoading(false);
