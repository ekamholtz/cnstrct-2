import { useState, useEffect } from "react";
import { useNavigate } from "react-router-dom";
import { supabase } from "@/integrations/supabase/client";
import { Button } from "@/components/ui/button";
import { Card, CardContent, CardHeader, CardTitle } from "@/components/ui/card";
import { useToast } from "@/components/ui/use-toast";
import { linkClientToUser } from "@/utils/client-utils";
import { Alert, AlertDescription } from "@/components/ui/alert";

interface Project {
  id: string;
  name: string;
  description: string;
  status: string;
  created_at: string;
}

interface Client {
  id: string;
  name: string;
  email: string;
  user_id?: string;
}

type SupabaseResponse<T> = {
  data: T | null;
  error: Error | null;
};

// Helper function to fetch projects for a client
const fetchProjectsForClient = async (clientId: string) => {
  console.log('Fetching projects for client ID:', clientId);
  
  const { data: projects, error } = await (supabase as any)
    .from('projects')
    .select('*')
    .eq('client_id', clientId) as SupabaseResponse<Project[]>;
    
  if (error) {
    console.error('Error fetching projects:', error);
    throw error;
  }
  
  console.log('Projects found:', projects?.length || 0);
  return projects || [];
};

// Helper function to find a client by user ID or email
const findClientByUserIdOrEmail = async (userId: string, userEmail: string) => {
  console.log('Looking up client for user ID:', userId, 'and email:', userEmail);
  
  // Normalize email to lowercase
  const normalizedEmail = userEmail.toLowerCase();
  
  // First try to find client by user_id
  const { data: clientsByUserId, error: userIdError } = await (supabase as any)
    .from('clients')
    .select('*')
    .eq('user_id', userId) as SupabaseResponse<Client[]>;
    
  if (userIdError) {
    console.error('Error finding client by user ID:', userIdError);
  }
  
  // If found by user_id, return the first client
  if (clientsByUserId && clientsByUserId.length > 0) {
    console.log('Client found by user ID:', clientsByUserId[0].id);
    return clientsByUserId[0];
  }
  
  // If not found by user_id, try to find by email (case insensitive)
  console.log('No client found by user ID, trying email lookup with:', normalizedEmail);
  const { data: clientsByEmail, error: emailError } = await (supabase as any)
    .from('clients')
    .select('*')
    .ilike('email', normalizedEmail) as SupabaseResponse<Client[]>;
    
  if (emailError) {
    console.error('Error finding client by email:', emailError);
    throw emailError;
  }
  
  // If found by email, link the client to the user and return it
  if (clientsByEmail && clientsByEmail.length > 0) {
    console.log('Client found by email:', clientsByEmail[0].id);
    
    // Link the client to the user
    try {
      await linkClientToUser(userId, normalizedEmail, supabase);
      console.log('Successfully linked client to user');
    } catch (linkError) {
      console.error('Error linking client to user:', linkError);
    }
    
    return clientsByEmail[0];
  }
  
  console.log('No client found by user ID or email');
  return null;
};

export function ClientProjectsList({ limit }: { limit?: number } = {}) {
  const [projects, setProjects] = useState<Project[]>([]);
  const [loading, setLoading] = useState(true);
  const [error, setError] = useState<string | null>(null);
  const [client, setClient] = useState<Client | null>(null);
  const navigate = useNavigate();
  const { toast } = useToast();

  useEffect(() => {
    const fetchData = async () => {
      try {
        setLoading(true);
        
        // Get the current user
        const { data: { user }, error: userError } = await supabase.auth.getUser();
        
        if (userError) {
          throw userError;
        }
        
        if (!user) {
          console.error('No authenticated user found');
          navigate('/auth');
<<<<<<< HEAD
          return;
        }
        
        console.log('User authenticated:', user.id);
        console.log('User email:', user.email);
        
        if (!user.email) {
          throw new Error('User email not found');
        }
        
        // Find client by user ID or email
        const foundClient = await findClientByUserIdOrEmail(user.id, user.email);
        
        if (!foundClient) {
          console.log('No client found for this user');
          setError('No client profile found for your account.');
          setLoading(false);
          return;
        }
        
        setClient(foundClient);
        console.log('Client set:', foundClient.id, foundClient.name);
=======
          throw new Error('No user found');
        }

        console.log('Starting project fetch for user:', user.id);

        // First, get client records for this user using REST API
        const clientResponse = await fetch(
          `${import.meta.env.VITE_SUPABASE_URL}/rest/v1/clients?user_id=eq.${user.id}`,
          {
            headers: {
              'apikey': import.meta.env.VITE_SUPABASE_ANON_KEY,
              'Authorization': `Bearer ${import.meta.env.VITE_SUPABASE_ANON_KEY}`,
              'Content-Type': 'application/json'
            }
          }
        );

        if (!clientResponse.ok) {
          console.error('Error finding client records:', clientResponse.statusText);
          throw new Error('Error finding client records');
        }

        const clientsData = await clientResponse.json();
        console.log('Client data found:', clientsData);

        if (!clientsData || clientsData.length === 0) {
          console.log('No client record found for user:', user.id);
          return [];
        }

        // Get the first client record (there should typically only be one)
        const clientData = clientsData[0];

        // Now fetch projects using the client ID
        const projectsResponse = await fetch(
          `${import.meta.env.VITE_SUPABASE_URL}/rest/v1/projects?client_id=eq.${clientData.id}${limit ? `&limit=${limit}` : ''}`,
          {
            headers: {
              'apikey': import.meta.env.VITE_SUPABASE_ANON_KEY,
              'Authorization': `Bearer ${import.meta.env.VITE_SUPABASE_ANON_KEY}`,
              'Content-Type': 'application/json',
              'Prefer': 'return=representation'
            }
          }
        );

        if (!projectsResponse.ok) {
          console.error('Error fetching projects:', projectsResponse.statusText);
          throw new Error('Error fetching projects');
        }

        const projectsData = await projectsResponse.json();
        console.log('Projects found:', projectsData);
        
        // For each project, fetch its milestones
        const clientProjects: ClientProject[] = await Promise.all(
          projectsData.map(async (project: any) => {
            const milestonesResponse = await fetch(
              `${import.meta.env.VITE_SUPABASE_URL}/rest/v1/milestones?project_id=eq.${project.id}`,
              {
                headers: {
                  'apikey': import.meta.env.VITE_SUPABASE_ANON_KEY,
                  'Authorization': `Bearer ${import.meta.env.VITE_SUPABASE_ANON_KEY}`,
                  'Content-Type': 'application/json'
                }
              }
            );
            
            let milestones: SimplifiedMilestone[] = [];
            if (milestonesResponse.ok) {
              milestones = await milestonesResponse.json();
            }
            
            return {
              ...project,
              milestones,
              address: project.address || '',
              status: project.status || 'draft'
            } as ClientProject;
          })
        );
>>>>>>> bce8cc15
        
        // Fetch projects for the client
        const clientProjects = await fetchProjectsForClient(foundClient.id);
        setProjects(clientProjects);
        
      } catch (err) {
        console.error('Error in ClientProjectsList:', err);
        setError('Failed to load your projects. Please try again later.');
        toast({
          variant: "destructive",
          title: "Error",
          description: "Failed to load your projects. Please try again later.",
        });
      } finally {
        setLoading(false);
      }
    };

    fetchData();
  }, [navigate, toast]);

  const handleViewProject = (projectId: string) => {
    navigate(`/project/${projectId}`);
  };

  if (loading) {
    return (
      <div className="flex justify-center items-center h-48">
        <div className="animate-spin rounded-full h-8 w-8 border-b-2 border-blue-600"></div>
      </div>
    );
  }

  if (error) {
    return (
      <Alert>
        <AlertDescription>{error}</AlertDescription>
      </Alert>
    );
  }

  if (projects.length === 0) {
    return (
      <Alert>
        <AlertDescription>
          No projects found. When your contractor creates projects for you, they will appear here.
        </AlertDescription>
      </Alert>
    );
  }

  return (
    <div className="grid grid-cols-1 md:grid-cols-2 lg:grid-cols-3 gap-6">
      {projects.map((project) => (
        <Card key={project.id} className="hover:shadow-md transition-shadow">
          <CardHeader>
            <CardTitle className="text-lg">{project.name}</CardTitle>
          </CardHeader>
          <CardContent>
            <p className="text-sm text-gray-500 mb-4 line-clamp-2">
              {project.description || "No description provided"}
            </p>
            <div className="flex justify-between items-center">
              <span
                className={`px-2 py-1 text-xs rounded-full ${
                  project.status === "completed"
                    ? "bg-green-100 text-green-800"
                    : project.status === "in_progress"
                    ? "bg-blue-100 text-blue-800"
                    : "bg-gray-100 text-gray-800"
                }`}
              >
                {project.status === "in_progress"
                  ? "In Progress"
                  : project.status === "completed"
                  ? "Completed"
                  : project.status || "Unknown"}
              </span>
              <Button
                variant="outline"
                size="sm"
                onClick={() => handleViewProject(project.id)}
              >
                View Details
              </Button>
            </div>
          </CardContent>
        </Card>
      ))}
    </div>
  );
}<|MERGE_RESOLUTION|>--- conflicted
+++ resolved
@@ -6,6 +6,7 @@
 import { useToast } from "@/components/ui/use-toast";
 import { linkClientToUser } from "@/utils/client-utils";
 import { Alert, AlertDescription } from "@/components/ui/alert";
+import { ClientProject, SimplifiedMilestone } from "@/types/project-types";
 
 interface Project {
   id: string;
@@ -122,31 +123,7 @@
         if (!user) {
           console.error('No authenticated user found');
           navigate('/auth');
-<<<<<<< HEAD
           return;
-        }
-        
-        console.log('User authenticated:', user.id);
-        console.log('User email:', user.email);
-        
-        if (!user.email) {
-          throw new Error('User email not found');
-        }
-        
-        // Find client by user ID or email
-        const foundClient = await findClientByUserIdOrEmail(user.id, user.email);
-        
-        if (!foundClient) {
-          console.log('No client found for this user');
-          setError('No client profile found for your account.');
-          setLoading(false);
-          return;
-        }
-        
-        setClient(foundClient);
-        console.log('Client set:', foundClient.id, foundClient.name);
-=======
-          throw new Error('No user found');
         }
 
         console.log('Starting project fetch for user:', user.id);
@@ -173,11 +150,14 @@
 
         if (!clientsData || clientsData.length === 0) {
           console.log('No client record found for user:', user.id);
-          return [];
+          setProjects([]);
+          setLoading(false);
+          return;
         }
 
         // Get the first client record (there should typically only be one)
         const clientData = clientsData[0];
+        setClient(clientData);
 
         // Now fetch projects using the client ID
         const projectsResponse = await fetch(
@@ -199,124 +179,107 @@
 
         const projectsData = await projectsResponse.json();
         console.log('Projects found:', projectsData);
-        
-        // For each project, fetch its milestones
-        const clientProjects: ClientProject[] = await Promise.all(
-          projectsData.map(async (project: any) => {
-            const milestonesResponse = await fetch(
-              `${import.meta.env.VITE_SUPABASE_URL}/rest/v1/milestones?project_id=eq.${project.id}`,
-              {
-                headers: {
-                  'apikey': import.meta.env.VITE_SUPABASE_ANON_KEY,
-                  'Authorization': `Bearer ${import.meta.env.VITE_SUPABASE_ANON_KEY}`,
-                  'Content-Type': 'application/json'
-                }
-              }
-            );
-            
-            let milestones: SimplifiedMilestone[] = [];
-            if (milestonesResponse.ok) {
-              milestones = await milestonesResponse.json();
-            }
-            
-            return {
-              ...project,
-              milestones,
-              address: project.address || '',
-              status: project.status || 'draft'
-            } as ClientProject;
-          })
-        );
->>>>>>> bce8cc15
-        
-        // Fetch projects for the client
-        const clientProjects = await fetchProjectsForClient(foundClient.id);
-        setProjects(clientProjects);
-        
+        setProjects(projectsData || []);
+        setLoading(false);
       } catch (err) {
         console.error('Error in ClientProjectsList:', err);
-        setError('Failed to load your projects. Please try again later.');
+        setError(err instanceof Error ? err.message : String(err));
+        setLoading(false);
         toast({
-          variant: "destructive",
           title: "Error",
-          description: "Failed to load your projects. Please try again later.",
+          description: "Failed to load projects. Please try again later.",
+          variant: "destructive"
         });
-      } finally {
-        setLoading(false);
       }
     };
 
     fetchData();
-  }, [navigate, toast]);
-
-  const handleViewProject = (projectId: string) => {
+  }, [navigate, toast, limit]);
+
+  const handleProjectClick = (projectId: string) => {
     navigate(`/project/${projectId}`);
   };
 
   if (loading) {
     return (
-      <div className="flex justify-center items-center h-48">
-        <div className="animate-spin rounded-full h-8 w-8 border-b-2 border-blue-600"></div>
+      <div className="animate-pulse">
+        <Card className="mb-8">
+          <CardHeader>
+            <div className="h-7 bg-slate-200 rounded w-1/3"></div>
+          </CardHeader>
+          <CardContent>
+            <div className="space-y-4">
+              <div className="h-12 bg-slate-200 rounded"></div>
+              <div className="h-12 bg-slate-200 rounded"></div>
+            </div>
+          </CardContent>
+        </Card>
       </div>
     );
   }
 
   if (error) {
     return (
-      <Alert>
-        <AlertDescription>{error}</AlertDescription>
-      </Alert>
-    );
-  }
-
-  if (projects.length === 0) {
-    return (
-      <Alert>
+      <Alert variant="destructive" className="mb-8">
         <AlertDescription>
-          No projects found. When your contractor creates projects for you, they will appear here.
+          {error}
         </AlertDescription>
       </Alert>
     );
   }
 
+  if (projects.length === 0) {
+    return (
+      <Card className="mb-8">
+        <CardHeader>
+          <CardTitle>Your Projects</CardTitle>
+        </CardHeader>
+        <CardContent>
+          <p className="text-muted-foreground mb-4">You don't have any projects yet.</p>
+          {client && (
+            <Button onClick={() => navigate('/client-projects')}>
+              View All Projects
+            </Button>
+          )}
+        </CardContent>
+      </Card>
+    );
+  }
+
   return (
-    <div className="grid grid-cols-1 md:grid-cols-2 lg:grid-cols-3 gap-6">
-      {projects.map((project) => (
-        <Card key={project.id} className="hover:shadow-md transition-shadow">
-          <CardHeader>
-            <CardTitle className="text-lg">{project.name}</CardTitle>
-          </CardHeader>
-          <CardContent>
-            <p className="text-sm text-gray-500 mb-4 line-clamp-2">
-              {project.description || "No description provided"}
-            </p>
-            <div className="flex justify-between items-center">
-              <span
-                className={`px-2 py-1 text-xs rounded-full ${
-                  project.status === "completed"
-                    ? "bg-green-100 text-green-800"
-                    : project.status === "in_progress"
-                    ? "bg-blue-100 text-blue-800"
-                    : "bg-gray-100 text-gray-800"
-                }`}
-              >
-                {project.status === "in_progress"
-                  ? "In Progress"
-                  : project.status === "completed"
-                  ? "Completed"
-                  : project.status || "Unknown"}
-              </span>
-              <Button
-                variant="outline"
-                size="sm"
-                onClick={() => handleViewProject(project.id)}
-              >
-                View Details
-              </Button>
+    <Card className="mb-8">
+      <CardHeader>
+        <CardTitle>Your Projects</CardTitle>
+      </CardHeader>
+      <CardContent>
+        <div className="space-y-4">
+          {projects.map((project) => (
+            <div 
+              key={project.id}
+              className="p-4 border rounded-lg hover:bg-muted transition-colors cursor-pointer"
+              onClick={() => handleProjectClick(project.id)}
+            >
+              <h3 className="font-semibold">{project.name}</h3>
+              <p className="text-sm text-muted-foreground">{project.description}</p>
+              <div className="flex justify-between items-center mt-2">
+                <span className="text-xs bg-primary/10 text-primary px-2 py-1 rounded">
+                  {project.status}
+                </span>
+                <span className="text-xs text-muted-foreground">
+                  Created: {new Date(project.created_at).toLocaleDateString()}
+                </span>
+              </div>
             </div>
-          </CardContent>
-        </Card>
-      ))}
-    </div>
+          ))}
+        </div>
+        {projects.length > 0 && client && (
+          <div className="mt-4">
+            <Button variant="outline" onClick={() => navigate('/client-projects')}>
+              View All Projects
+            </Button>
+          </div>
+        )}
+      </CardContent>
+    </Card>
   );
 }