--- conflicted
+++ resolved
@@ -5,7 +5,6 @@
 import { Tabs, TabsContent, TabsList, TabsTrigger } from '@/components/ui/tabs';
 import { useToast } from '@/components/ui/use-toast';
 import { useAuth } from '@/hooks/useAuth';
-<<<<<<< HEAD
 import { 
   getConnectedAccount, 
   createLoginLink, 
@@ -15,13 +14,10 @@
   createAccountLink,
   saveConnectedAccount
 } from '@/integrations/stripe/services/StripeConnectService';
-import { ArrowRight, ExternalLink, CheckCircle, XCircle, Loader2 } from 'lucide-react';
-=======
 import { useStripeConnect } from '@/hooks/useStripeConnect';
 import { ArrowRight, ExternalLink, CheckCircle, XCircle, Loader2, AlertTriangle, Database, HelpCircle } from 'lucide-react';
 import { Progress } from '@/components/ui/progress';
 import { Alert, AlertDescription, AlertTitle } from '@/components/ui/alert';
->>>>>>> 5d9278db
 
 const PaymentSettings = () => {
   const [loading, setLoading] = useState(false);
@@ -38,9 +34,6 @@
   
   const navigate = useNavigate();
   const { toast } = useToast();
-<<<<<<< HEAD
-  const { user, loading: authLoading } = useAuth();
-=======
   const { user } = useAuth();
   const { 
     getAccountStatus, 
@@ -49,7 +42,6 @@
     loading: stripeLoading,
     error: stripeError
   } = useStripeConnect();
->>>>>>> 5d9278db
   
   useEffect(() => {
     if (stripeError) {
@@ -64,17 +56,12 @@
   useEffect(() => {
     const checkConnectedAccount = async () => {
       try {
-        if (authLoading) return; // Wait for auth to complete
+        if (user === null) return; // Wait for auth to complete
         
         setLoading(true);
         setError(null);
         
-<<<<<<< HEAD
-        // Check if user is authenticated
-        if (!user) {
-=======
         if (!user || !user.id) {
->>>>>>> 5d9278db
           navigate('/auth');
           return;
         }
@@ -103,23 +90,14 @@
     if (user) {
       checkConnectedAccount();
     }
-<<<<<<< HEAD
-  }, [accessToken, user, authLoading, navigate]);
-=======
   }, [navigate, user, getAccountStatus]);
->>>>>>> 5d9278db
   
   const handleConnectStripe = async () => {
     try {
       setCreatingAccount(true);
       setError(null);
       
-<<<<<<< HEAD
-      // Check if user is authenticated
-      if (!user) {
-=======
       if (!user || !user.id) {
->>>>>>> 5d9278db
         navigate('/auth');
         return;
       }
@@ -189,27 +167,6 @@
       setLoading(false);
     }
   };
-<<<<<<< HEAD
-
-  // Render loading state while authentication is in progress
-  if (authLoading) {
-    return (
-      <div className="container mx-auto py-8 px-4 flex justify-center items-center min-h-[60vh]">
-        <div className="flex flex-col items-center gap-4">
-          <Loader2 className="h-8 w-8 animate-spin text-primary" />
-          <p className="text-lg">Loading payment settings...</p>
-        </div>
-      </div>
-    );
-  }
-
-  // Redirect to auth if not logged in
-  if (!user) {
-    navigate('/auth');
-    return null;
-  }
-
-=======
   
   const renderLoadingState = () => {
     return (
@@ -270,7 +227,6 @@
     );
   };
   
->>>>>>> 5d9278db
   return (
     <div className="container mx-auto py-8 px-4">
       <h1 className="text-3xl font-bold mb-6">Payment Settings</h1>
