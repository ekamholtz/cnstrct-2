--- conflicted
+++ resolved
@@ -38,11 +38,7 @@
     // Use the service method to find an existing client
     const existingClient = await findClientByEmail(normalizedEmail);
 
-<<<<<<< HEAD
-    // If we found any clients with this email
-=======
     // If we found a client with this email
->>>>>>> f8c8a0a1
     if (existingClient) {
       console.log("Found existing client with this email:", existingClient.id);
       
@@ -78,20 +74,6 @@
       .eq('id', userId)
       .single();
     
-<<<<<<< HEAD
-    // Create a new client record
-    const { data: newClient, error: createError } = await supabaseClient
-      .from('clients')
-      .insert([
-        { 
-          email: normalizedEmail,
-          user_id: userId,
-          name: userProfile?.full_name || normalizedEmail.split('@')[0],
-          phone_number: userProfile?.phone_number,
-          address: userProfile?.address
-        }
-      ])
-=======
     // Create a new client record with proper field names matching the database
     const { data: newClient, error: createError } = await supabaseClient
       .from('clients')
@@ -102,7 +84,6 @@
         phone: userProfile?.phone_number,
         address: userProfile?.address
       }])
->>>>>>> f8c8a0a1
       .select()
       .single();
       
